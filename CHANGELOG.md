--- conflicted
+++ resolved
@@ -2,14 +2,10 @@
 
 [Also available in GitHub](https://github.com/punch-mission/punchbowl/releases)
 
-<<<<<<< HEAD
 ## Unreleased
 
+- Suppress CROTA warnings in load_ndcube_from_fits in https://github.com/punch-mission/punchbowl/pull/456
 - Corrects the sign in p angle when converting between helio and celestial in https://github.com/punch-mission/punchbowl/pull/454
-=======
-## Unreleased:
-- Suppress CROTA warnings in load_ndcube_from_fits in https://github.com/punch-mission/punchbowl/pull/456
->>>>>>> 445c3a80
 
 ## Version 0.0.12: May 12, 2025
 
