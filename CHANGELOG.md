# CHANGELOG

[Also available in GitHub](https://github.com/punch-mission/punchbowl/releases)

<<<<<<< HEAD
## Latest: unreleased
- Updates L0 header generation in https://github.com/punch-mission/punchbowl/pull/444
=======
## Unreleased

- L1 speedups, L2 reprojection fix, and accepting ints for `float` fields in `NormalizedMetadata` in https://github.com/punch-mission/punchbowl/pull/435
- Allows custom path for ffmpeg in quicklook movies in https://github.com/punch-mission/punchbowl/pull/438
- Allows L1 calibration files to be passed in as callables in https://github.com/punch-mission/punchbowl/pull/426
- Speedups to L1 production in https://github.com/punch-mission/punchbowl/pull/426
- Adds metadata to output jpeg2000 files in https://github.com/punch-mission/punchbowl/pull/433
- Checks for square root decompression in L1 processing in https://github.com/punch-mission/punchbowl/pull/434
- Modifies metadata for header / unit compliance in https://github.com/punch-mission/punchbowl/pull/427
>>>>>>> 17329852

## Version 0.0.11: Apr 14, 2025

- Changes error message for default overwriting in https://github.com/punch-mission/punchbowl/pull/420
- Updates code to match new regularizepsf version in https://github.com/punch-mission/punchbowl/pull/413
- Adds the scale factor to the square root decoding in https://github.com/punch-mission/punchbowl/pull/418
- Standardize square root decoding in https://github.com/punch-mission/punchbowl/pull/421
- Fixes to ensure vignetting correction runs in https://github.com/punch-mission/punchbowl/pull/423
- Adds square root decoding example notebook in https://github.com/punch-mission/punchbowl/pull/425

## Version 0.0.10: Apr 2, 2025

- Changes so that vignetting is a separate step in the pipeline.
- Switches to use Prefect Dask Task Runner in https://github.com/punch-mission/punchbowl/pull/387
- Changes level 0.5 to level H in https://github.com/punch-mission/punchbowl/pull/388
- Fixes WCS conversions in https://github.com/punch-mission/punchbowl/pull/390
- Parallelize F corona model building in https://github.com/punch-mission/punchbowl/pull/392
- Fixes starfield polarization; checks times are in UTC in https://github.com/punch-mission/punchbowl/pull/328#pullrequestreview-2726230483
- Fixes issues with calibration metadata in https://github.com/punch-mission/punchbowl/pull/404
- Adds quicklook movie generation in https://github.com/punch-mission/punchbowl/pull/391
- Computes gain on two detector halves separately in https://github.com/punch-mission/punchbowl/pull/406
- Fixes a keyword typo in omniheader in https://github.com/punch-mission/punchbowl/pull/407
- Creates a uses a custom PUNCH flow in prefect in https://github.com/punch-mission/punchbowl/pull/409
- Changes default of NDCube writing to prohibit overwriting in https://github.com/punch-mission/punchbowl/pull/408

## Version 0.0.9: Feb 28, 2025

* adds zspike blurring and parameterization by @lowderchris in https://github.com/punch-mission/punchbowl/pull/345
* [pre-commit.ci] pre-commit autoupdate by @pre-commit-ci in https://github.com/punch-mission/punchbowl/pull/349
* rename PUNCH io module by @jmbhughes in https://github.com/punch-mission/punchbowl/pull/350
* Adds sphinx gallery by @lowderchris in https://github.com/punch-mission/punchbowl/pull/352
* make binder work by @jmbhughes in https://github.com/punch-mission/punchbowl/pull/356
* Configure binder by @jmbhughes in https://github.com/punch-mission/punchbowl/pull/357
* Rename example gallery by @jmbhughes in https://github.com/punch-mission/punchbowl/pull/358
* Update binder.yaml by @jmbhughes in https://github.com/punch-mission/punchbowl/pull/360
* Separate quick punch by @jmbhughes in https://github.com/punch-mission/punchbowl/pull/361
* specify codecov path by @jmbhughes in https://github.com/punch-mission/punchbowl/pull/362
* Update issue templates by @jmbhughes in https://github.com/punch-mission/punchbowl/pull/364
* Update README.md by @jmbhughes in https://github.com/punch-mission/punchbowl/pull/365
* update copyright year by @jmbhughes in https://github.com/punch-mission/punchbowl/pull/367

## Version 0.0.8: Dec 19, 2024

- Fix stellar by @jmbhughes in #344
- Updates for V4 RFR2 by @jmbhughes in #346

## Version 0.0.7: Dec 11, 2024

- Reproject starfield sample and uncertainty in one fell swoop by @svank in #323
- PUNCH user guide by @lowderchris in #316
- Unpack uncertainties faster by @svank in #324
- Make mosaics faster w/ bounding boxes by @svank in #326
- Ignore warnings in unpacking uncertainty by @svank in #329
- Be a little more accurate/safe with bounding boxes by @svank in #327
- Fully implement previous change to bounding boxes by @svank in #332
- adds thresholding to spike value replacement by @lowderchris in #331
- Metadata check by @lowderchris in #330
- Fixes merging, improves f corona modeling by @jmbhughes in #333
- adds DOI badge by @lowderchris in #334
- Turn velocity plot test into a figure test by @svank in #325
- Better f corona by @svank in #335
- Document python tutorials by @lowderchris in #336
- Change despike settings by @svank in #338
- WCS array shape by @lowderchris in #337
- adds wcs keywords to ignore to prevent duplication by @lowderchris in #340
- Create starfield estimates that are less distorted by @svank in #339
- remove broken link by @jmbhughes in #341
- adds file provenance extname and test by @lowderchris in #342
- Quicklook generation by @jmbhughes in #343

## Version 0.0.6: Nov 22, 2024

- Improve calculation of pixel areas by @svank in #306
- November 17th Mega Update by @jmbhughes in #310
- Confirm l2 l3 tests by @jmbhughes in #311
- flow tracking by @lowderchris in #308
- Update .pre-commit-config.yaml by @jmbhughes in #315
- Reusable celestial reprojections by @svank in #309
- Large prep for End2End by @jmbhughes in #317
- fix import by @jmbhughes in #318
- When generating WCSes, set NAXIS/array_shape/etc. by @svank in #320
- Faster star subtraction by @svank in #319
- Updated Level2/polarization by @s0larish in #322

## Version 0.0.5: Nov 13, 2024

- automatically converts metafields by @jmbhughes in #305

## Version 0.0.4: Nov 13, 2024

- add debug mode by @jmbhughes in #290
- fix call of remove starfield by @jmbhughes in #292
- copy over estimate stray light by @jmbhughes in #294
- update low noise generation by @jmbhughes in #295
- Improve f corona flow generation by @jmbhughes in #296
- adds visualization core by @jmbhughes in #297
- flips quicklook data vertically to the expected spatial orientation by @lowderchris in #300
- Prep work for secondary starfield removal, plus fix for F-corona estimation by @svank in #301
- Work fast! Clean up many issues. by @jmbhughes in #302
- adds new get method to normmeta by @jmbhughes in #304

## Version 0.0.3: Nov 2, 2024

- Fixes figure in intro.rst by @jmbhughes in #281
- add file hashing by @jmbhughes in #276
- Delete docs/requirements.txt by @jmbhughes in #284
- Delete .github/workflows/docs.yaml by @jmbhughes in #285
- fix versions in docs by @jmbhughes in #286
- Adds polarref keyword by @jmbhughes in #277
- add new f corona model generation algorithm by @jmbhughes in #287
- update psf to new regularizepsf by @jmbhughes in #289

## Version 0.0.2: Nov 1, 2024

- Bug fix

## Version 0.0.1: Nov 1, 2204

- First release<|MERGE_RESOLUTION|>--- conflicted
+++ resolved
@@ -2,10 +2,6 @@
 
 [Also available in GitHub](https://github.com/punch-mission/punchbowl/releases)
 
-<<<<<<< HEAD
-## Latest: unreleased
-- Updates L0 header generation in https://github.com/punch-mission/punchbowl/pull/444
-=======
 ## Unreleased
 
 - L1 speedups, L2 reprojection fix, and accepting ints for `float` fields in `NormalizedMetadata` in https://github.com/punch-mission/punchbowl/pull/435
@@ -15,7 +11,7 @@
 - Adds metadata to output jpeg2000 files in https://github.com/punch-mission/punchbowl/pull/433
 - Checks for square root decompression in L1 processing in https://github.com/punch-mission/punchbowl/pull/434
 - Modifies metadata for header / unit compliance in https://github.com/punch-mission/punchbowl/pull/427
->>>>>>> 17329852
+- - Updates L0 header generation in https://github.com/punch-mission/punchbowl/pull/444
 
 ## Version 0.0.11: Apr 14, 2025
 
