--- conflicted
+++ resolved
@@ -13,11 +13,8 @@
 - Implements rolling stray light models in https://github.com/punch-mission/punchbowl/pull/531
 - Add Limit/LimitSet classes in LQ PCA; support batched PCA; add seam blending for quartered PCA in https://github.com/punch-mission/punchbowl/pull/529
 - Changed docstring in vignette.py #503 and transpose in destreak.py #487 in https://github.com/punch-mission/punchbowl/pull/530
-<<<<<<< HEAD
 - Output stray light models as NDCubes in https://github.com/punch-mission/punchbowl/pull/533
-=======
 - Rewrites pointing refinement in https://github.com/punch-mission/punchbowl/pull/524
->>>>>>> 6acf7962
 
 ## Version 0.0.16: July 3, 2025
 
