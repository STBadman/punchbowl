# CHANGELOG

[Also available in GitHub](https://github.com/punch-mission/punchbowl/releases)

## Unreleased

<<<<<<< HEAD
- F-corona detrending, fixes for L2 FILEVRSN and DATE-OBS, and use header's gain and exposure time in https://github.com/punch-mission/punchbowl/pull/455
=======
- Suppress CROTA warnings in load_ndcube_from_fits in https://github.com/punch-mission/punchbowl/pull/456
- Corrects the sign in p angle when converting between helio and celestial in https://github.com/punch-mission/punchbowl/pull/454
>>>>>>> 823d9eff

## Version 0.0.12: May 12, 2025

- L1 speedups, L2 reprojection fix, and accepting ints for `float` fields in `NormalizedMetadata` in https://github.com/punch-mission/punchbowl/pull/435
- Allows custom path for ffmpeg in quicklook movies in https://github.com/punch-mission/punchbowl/pull/438
- Allows L1 calibration files to be passed in as callables in https://github.com/punch-mission/punchbowl/pull/426
- Speedups to L1 production in https://github.com/punch-mission/punchbowl/pull/426
- Adds metadata to output jpeg2000 files in https://github.com/punch-mission/punchbowl/pull/433
- Checks for square root decompression in L1 processing in https://github.com/punch-mission/punchbowl/pull/434
- Modifies metadata for header / unit compliance in https://github.com/punch-mission/punchbowl/pull/427
- Updates L0 header generation in https://github.com/punch-mission/punchbowl/pull/444
- Doesn't set SC location for F-corona models, improvements to msb_to_dn and compute_noise, and F-corona modeling improvements in https://github.com/punch-mission/punchbowl/pull/441
- Sets quicklook images to grayscale by default, with a flag for color rendering in https://github.com/punch-mission/punchbowl/pull/447

## Version 0.0.11: Apr 14, 2025

- Changes error message for default overwriting in https://github.com/punch-mission/punchbowl/pull/420
- Updates code to match new regularizepsf version in https://github.com/punch-mission/punchbowl/pull/413
- Adds the scale factor to the square root decoding in https://github.com/punch-mission/punchbowl/pull/418
- Standardize square root decoding in https://github.com/punch-mission/punchbowl/pull/421
- Fixes to ensure vignetting correction runs in https://github.com/punch-mission/punchbowl/pull/423
- Adds square root decoding example notebook in https://github.com/punch-mission/punchbowl/pull/425

## Version 0.0.10: Apr 2, 2025

- Changes so that vignetting is a separate step in the pipeline.
- Switches to use Prefect Dask Task Runner in https://github.com/punch-mission/punchbowl/pull/387
- Changes level 0.5 to level H in https://github.com/punch-mission/punchbowl/pull/388
- Fixes WCS conversions in https://github.com/punch-mission/punchbowl/pull/390
- Parallelize F corona model building in https://github.com/punch-mission/punchbowl/pull/392
- Fixes starfield polarization; checks times are in UTC in https://github.com/punch-mission/punchbowl/pull/328#pullrequestreview-2726230483
- Fixes issues with calibration metadata in https://github.com/punch-mission/punchbowl/pull/404
- Adds quicklook movie generation in https://github.com/punch-mission/punchbowl/pull/391
- Computes gain on two detector halves separately in https://github.com/punch-mission/punchbowl/pull/406
- Fixes a keyword typo in omniheader in https://github.com/punch-mission/punchbowl/pull/407
- Creates a uses a custom PUNCH flow in prefect in https://github.com/punch-mission/punchbowl/pull/409
- Changes default of NDCube writing to prohibit overwriting in https://github.com/punch-mission/punchbowl/pull/408

## Version 0.0.9: Feb 28, 2025

* adds zspike blurring and parameterization by @lowderchris in https://github.com/punch-mission/punchbowl/pull/345
* [pre-commit.ci] pre-commit autoupdate by @pre-commit-ci in https://github.com/punch-mission/punchbowl/pull/349
* rename PUNCH io module by @jmbhughes in https://github.com/punch-mission/punchbowl/pull/350
* Adds sphinx gallery by @lowderchris in https://github.com/punch-mission/punchbowl/pull/352
* make binder work by @jmbhughes in https://github.com/punch-mission/punchbowl/pull/356
* Configure binder by @jmbhughes in https://github.com/punch-mission/punchbowl/pull/357
* Rename example gallery by @jmbhughes in https://github.com/punch-mission/punchbowl/pull/358
* Update binder.yaml by @jmbhughes in https://github.com/punch-mission/punchbowl/pull/360
* Separate quick punch by @jmbhughes in https://github.com/punch-mission/punchbowl/pull/361
* specify codecov path by @jmbhughes in https://github.com/punch-mission/punchbowl/pull/362
* Update issue templates by @jmbhughes in https://github.com/punch-mission/punchbowl/pull/364
* Update README.md by @jmbhughes in https://github.com/punch-mission/punchbowl/pull/365
* update copyright year by @jmbhughes in https://github.com/punch-mission/punchbowl/pull/367

## Version 0.0.8: Dec 19, 2024

- Fix stellar by @jmbhughes in #344
- Updates for V4 RFR2 by @jmbhughes in #346

## Version 0.0.7: Dec 11, 2024

- Reproject starfield sample and uncertainty in one fell swoop by @svank in #323
- PUNCH user guide by @lowderchris in #316
- Unpack uncertainties faster by @svank in #324
- Make mosaics faster w/ bounding boxes by @svank in #326
- Ignore warnings in unpacking uncertainty by @svank in #329
- Be a little more accurate/safe with bounding boxes by @svank in #327
- Fully implement previous change to bounding boxes by @svank in #332
- adds thresholding to spike value replacement by @lowderchris in #331
- Metadata check by @lowderchris in #330
- Fixes merging, improves f corona modeling by @jmbhughes in #333
- adds DOI badge by @lowderchris in #334
- Turn velocity plot test into a figure test by @svank in #325
- Better f corona by @svank in #335
- Document python tutorials by @lowderchris in #336
- Change despike settings by @svank in #338
- WCS array shape by @lowderchris in #337
- adds wcs keywords to ignore to prevent duplication by @lowderchris in #340
- Create starfield estimates that are less distorted by @svank in #339
- remove broken link by @jmbhughes in #341
- adds file provenance extname and test by @lowderchris in #342
- Quicklook generation by @jmbhughes in #343

## Version 0.0.6: Nov 22, 2024

- Improve calculation of pixel areas by @svank in #306
- November 17th Mega Update by @jmbhughes in #310
- Confirm l2 l3 tests by @jmbhughes in #311
- flow tracking by @lowderchris in #308
- Update .pre-commit-config.yaml by @jmbhughes in #315
- Reusable celestial reprojections by @svank in #309
- Large prep for End2End by @jmbhughes in #317
- fix import by @jmbhughes in #318
- When generating WCSes, set NAXIS/array_shape/etc. by @svank in #320
- Faster star subtraction by @svank in #319
- Updated Level2/polarization by @s0larish in #322

## Version 0.0.5: Nov 13, 2024

- automatically converts metafields by @jmbhughes in #305

## Version 0.0.4: Nov 13, 2024

- add debug mode by @jmbhughes in #290
- fix call of remove starfield by @jmbhughes in #292
- copy over estimate stray light by @jmbhughes in #294
- update low noise generation by @jmbhughes in #295
- Improve f corona flow generation by @jmbhughes in #296
- adds visualization core by @jmbhughes in #297
- flips quicklook data vertically to the expected spatial orientation by @lowderchris in #300
- Prep work for secondary starfield removal, plus fix for F-corona estimation by @svank in #301
- Work fast! Clean up many issues. by @jmbhughes in #302
- adds new get method to normmeta by @jmbhughes in #304

## Version 0.0.3: Nov 2, 2024

- Fixes figure in intro.rst by @jmbhughes in #281
- add file hashing by @jmbhughes in #276
- Delete docs/requirements.txt by @jmbhughes in #284
- Delete .github/workflows/docs.yaml by @jmbhughes in #285
- fix versions in docs by @jmbhughes in #286
- Adds polarref keyword by @jmbhughes in #277
- add new f corona model generation algorithm by @jmbhughes in #287
- update psf to new regularizepsf by @jmbhughes in #289

## Version 0.0.2: Nov 1, 2024

- Bug fix

## Version 0.0.1: Nov 1, 2204

- First release<|MERGE_RESOLUTION|>--- conflicted
+++ resolved
@@ -4,12 +4,9 @@
 
 ## Unreleased
 
-<<<<<<< HEAD
 - F-corona detrending, fixes for L2 FILEVRSN and DATE-OBS, and use header's gain and exposure time in https://github.com/punch-mission/punchbowl/pull/455
-=======
 - Suppress CROTA warnings in load_ndcube_from_fits in https://github.com/punch-mission/punchbowl/pull/456
 - Corrects the sign in p angle when converting between helio and celestial in https://github.com/punch-mission/punchbowl/pull/454
->>>>>>> 823d9eff
 
 ## Version 0.0.12: May 12, 2025
 
