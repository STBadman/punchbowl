# CHANGELOG

[Also available in GitHub](https://github.com/punch-mission/punchbowl/releases)

## Unreleased

- Fixed vignetting docstring in https://github.com/punch-mission/punchbowl/pull/510
- Relabels CCD halves in https://github.com/punch-mission/punchbowl/pull/493
- Adds documentation for data versions and anomalies in https://github.com/punch-mission/punchbowl/pull/495
<<<<<<< HEAD
- Separates LQ CNN and CTM into separate flows in https://github.com/punch-mission/punchbowl/pull/507
=======
- Avoid incorrectly coping some metadata from L0 to L1, and update PIPEVRSN in https://github.com/punch-mission/punchbowl/pull/508
- Avoids mutating input cubes in `write_ndcube_to_fits` in https://github.com/punch-mission/punchbowl/pull/502
- Ensures inf values in uncertainty layers roundtrip through compression in https://github.com/punch-mission/punchbowl/pull/506
- Allow writing out L1s with stray light included in https://github.com/punch-mission/punchbowl/pull/509
>>>>>>> 20304527

## Version 0.0.15: June 4, 2025

- Restricts the mask for NFI pointing refinement in https://github.com/punch-mission/punchbowl/pull/486
- Removes VAN product code from documentation in https://github.com/punch-mission/punchbowl/pull/489
- Changes default float writing dtype to 32 bit instead of 64 bit in https://github.com/punch-mission/punchbowl/pull/485

## Version 0.0.14: June 3, 2025

- Adds DOI for level 0 data products in https://github.com/punch-mission/punchbowl/pull/481
- Many processing improvements in https://github.com/punch-mission/punchbowl/pull/482

## Version 0.0.13: May 22, 2025

- F-corona detrending, fixes for L2 FILEVRSN and DATE-OBS, and use header's gain and exposure time in https://github.com/punch-mission/punchbowl/pull/455
- Suppress CROTA warnings in load_ndcube_from_fits in https://github.com/punch-mission/punchbowl/pull/456
- Corrects the sign in p angle when converting between helio and celestial in https://github.com/punch-mission/punchbowl/pull/454
- Changes to astroscrappy for despiking in https://github.com/punch-mission/punchbowl/pull/462
- Supports floating-point COMPBITS values in https://github.com/punch-mission/punchbowl/pull/461
- Adds data overview documentation in https://github.com/punch-mission/punchbowl/pull/458
- Flags uncertainty of saturated pixels in https://github.com/punch-mission/punchbowl/pull/471
- Prepares changes for QuickPUNCH creation in https://github.com/punch-mission/punchbowl/pull/473/f
- Improve documentation for despiking in https://github.com/punch-mission/punchbowl/pull/470
- Manages square root decoding table value overflow in https://github.com/punch-mission/punchbowl/pull/469
- LQ PCA filtering, fix for NormalizedMetadata str values, and LQ FILEVRSN propagation in https://github.com/punch-mission/punchbowl/pull/472

## Version 0.0.12: May 12, 2025

- L1 speedups, L2 reprojection fix, and accepting ints for `float` fields in `NormalizedMetadata` in https://github.com/punch-mission/punchbowl/pull/435
- Allows custom path for ffmpeg in quicklook movies in https://github.com/punch-mission/punchbowl/pull/438
- Allows L1 calibration files to be passed in as callables in https://github.com/punch-mission/punchbowl/pull/426
- Speedups to L1 production in https://github.com/punch-mission/punchbowl/pull/426
- Adds metadata to output jpeg2000 files in https://github.com/punch-mission/punchbowl/pull/433
- Checks for square root decompression in L1 processing in https://github.com/punch-mission/punchbowl/pull/434
- Modifies metadata for header / unit compliance in https://github.com/punch-mission/punchbowl/pull/427
- Updates L0 header generation in https://github.com/punch-mission/punchbowl/pull/444
- Doesn't set SC location for F-corona models, improvements to msb_to_dn and compute_noise, and F-corona modeling improvements in https://github.com/punch-mission/punchbowl/pull/441
- Sets quicklook images to grayscale by default, with a flag for color rendering in https://github.com/punch-mission/punchbowl/pull/447

## Version 0.0.11: Apr 14, 2025

- Changes error message for default overwriting in https://github.com/punch-mission/punchbowl/pull/420
- Updates code to match new regularizepsf version in https://github.com/punch-mission/punchbowl/pull/413
- Adds the scale factor to the square root decoding in https://github.com/punch-mission/punchbowl/pull/418
- Standardize square root decoding in https://github.com/punch-mission/punchbowl/pull/421
- Fixes to ensure vignetting correction runs in https://github.com/punch-mission/punchbowl/pull/423
- Adds square root decoding example notebook in https://github.com/punch-mission/punchbowl/pull/425

## Version 0.0.10: Apr 2, 2025

- Changes so that vignetting is a separate step in the pipeline.
- Switches to use Prefect Dask Task Runner in https://github.com/punch-mission/punchbowl/pull/387
- Changes level 0.5 to level H in https://github.com/punch-mission/punchbowl/pull/388
- Fixes WCS conversions in https://github.com/punch-mission/punchbowl/pull/390
- Parallelize F corona model building in https://github.com/punch-mission/punchbowl/pull/392
- Fixes starfield polarization; checks times are in UTC in https://github.com/punch-mission/punchbowl/pull/328#pullrequestreview-2726230483
- Fixes issues with calibration metadata in https://github.com/punch-mission/punchbowl/pull/404
- Adds quicklook movie generation in https://github.com/punch-mission/punchbowl/pull/391
- Computes gain on two detector halves separately in https://github.com/punch-mission/punchbowl/pull/406
- Fixes a keyword typo in omniheader in https://github.com/punch-mission/punchbowl/pull/407
- Creates a uses a custom PUNCH flow in prefect in https://github.com/punch-mission/punchbowl/pull/409
- Changes default of NDCube writing to prohibit overwriting in https://github.com/punch-mission/punchbowl/pull/408

## Version 0.0.9: Feb 28, 2025

* adds zspike blurring and parameterization by @lowderchris in https://github.com/punch-mission/punchbowl/pull/345
* [pre-commit.ci] pre-commit autoupdate by @pre-commit-ci in https://github.com/punch-mission/punchbowl/pull/349
* rename PUNCH io module by @jmbhughes in https://github.com/punch-mission/punchbowl/pull/350
* Adds sphinx gallery by @lowderchris in https://github.com/punch-mission/punchbowl/pull/352
* make binder work by @jmbhughes in https://github.com/punch-mission/punchbowl/pull/356
* Configure binder by @jmbhughes in https://github.com/punch-mission/punchbowl/pull/357
* Rename example gallery by @jmbhughes in https://github.com/punch-mission/punchbowl/pull/358
* Update binder.yaml by @jmbhughes in https://github.com/punch-mission/punchbowl/pull/360
* Separate quick punch by @jmbhughes in https://github.com/punch-mission/punchbowl/pull/361
* specify codecov path by @jmbhughes in https://github.com/punch-mission/punchbowl/pull/362
* Update issue templates by @jmbhughes in https://github.com/punch-mission/punchbowl/pull/364
* Update README.md by @jmbhughes in https://github.com/punch-mission/punchbowl/pull/365
* update copyright year by @jmbhughes in https://github.com/punch-mission/punchbowl/pull/367

## Version 0.0.8: Dec 19, 2024

- Fix stellar by @jmbhughes in #344
- Updates for V4 RFR2 by @jmbhughes in #346

## Version 0.0.7: Dec 11, 2024

- Reproject starfield sample and uncertainty in one fell swoop by @svank in #323
- PUNCH user guide by @lowderchris in #316
- Unpack uncertainties faster by @svank in #324
- Make mosaics faster w/ bounding boxes by @svank in #326
- Ignore warnings in unpacking uncertainty by @svank in #329
- Be a little more accurate/safe with bounding boxes by @svank in #327
- Fully implement previous change to bounding boxes by @svank in #332
- adds thresholding to spike value replacement by @lowderchris in #331
- Metadata check by @lowderchris in #330
- Fixes merging, improves f corona modeling by @jmbhughes in #333
- adds DOI badge by @lowderchris in #334
- Turn velocity plot test into a figure test by @svank in #325
- Better f corona by @svank in #335
- Document python tutorials by @lowderchris in #336
- Change despike settings by @svank in #338
- WCS array shape by @lowderchris in #337
- adds wcs keywords to ignore to prevent duplication by @lowderchris in #340
- Create starfield estimates that are less distorted by @svank in #339
- remove broken link by @jmbhughes in #341
- adds file provenance extname and test by @lowderchris in #342
- Quicklook generation by @jmbhughes in #343

## Version 0.0.6: Nov 22, 2024

- Improve calculation of pixel areas by @svank in #306
- November 17th Mega Update by @jmbhughes in #310
- Confirm l2 l3 tests by @jmbhughes in #311
- flow tracking by @lowderchris in #308
- Update .pre-commit-config.yaml by @jmbhughes in #315
- Reusable celestial reprojections by @svank in #309
- Large prep for End2End by @jmbhughes in #317
- fix import by @jmbhughes in #318
- When generating WCSes, set NAXIS/array_shape/etc. by @svank in #320
- Faster star subtraction by @svank in #319
- Updated Level2/polarization by @s0larish in #322

## Version 0.0.5: Nov 13, 2024

- automatically converts metafields by @jmbhughes in #305

## Version 0.0.4: Nov 13, 2024

- add debug mode by @jmbhughes in #290
- fix call of remove starfield by @jmbhughes in #292
- copy over estimate stray light by @jmbhughes in #294
- update low noise generation by @jmbhughes in #295
- Improve f corona flow generation by @jmbhughes in #296
- adds visualization core by @jmbhughes in #297
- flips quicklook data vertically to the expected spatial orientation by @lowderchris in #300
- Prep work for secondary starfield removal, plus fix for F-corona estimation by @svank in #301
- Work fast! Clean up many issues. by @jmbhughes in #302
- adds new get method to normmeta by @jmbhughes in #304

## Version 0.0.3: Nov 2, 2024

- Fixes figure in intro.rst by @jmbhughes in #281
- add file hashing by @jmbhughes in #276
- Delete docs/requirements.txt by @jmbhughes in #284
- Delete .github/workflows/docs.yaml by @jmbhughes in #285
- fix versions in docs by @jmbhughes in #286
- Adds polarref keyword by @jmbhughes in #277
- add new f corona model generation algorithm by @jmbhughes in #287
- update psf to new regularizepsf by @jmbhughes in #289

## Version 0.0.2: Nov 1, 2024

- Bug fix

## Version 0.0.1: Nov 1, 2204

- First release<|MERGE_RESOLUTION|>--- conflicted
+++ resolved
@@ -7,14 +7,11 @@
 - Fixed vignetting docstring in https://github.com/punch-mission/punchbowl/pull/510
 - Relabels CCD halves in https://github.com/punch-mission/punchbowl/pull/493
 - Adds documentation for data versions and anomalies in https://github.com/punch-mission/punchbowl/pull/495
-<<<<<<< HEAD
 - Separates LQ CNN and CTM into separate flows in https://github.com/punch-mission/punchbowl/pull/507
-=======
 - Avoid incorrectly coping some metadata from L0 to L1, and update PIPEVRSN in https://github.com/punch-mission/punchbowl/pull/508
 - Avoids mutating input cubes in `write_ndcube_to_fits` in https://github.com/punch-mission/punchbowl/pull/502
 - Ensures inf values in uncertainty layers roundtrip through compression in https://github.com/punch-mission/punchbowl/pull/506
 - Allow writing out L1s with stray light included in https://github.com/punch-mission/punchbowl/pull/509
->>>>>>> 20304527
 
 ## Version 0.0.15: June 4, 2025
 
