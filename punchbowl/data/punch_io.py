--- conflicted
+++ resolved
@@ -1,10 +1,7 @@
 from __future__ import annotations
 
-<<<<<<< HEAD
 import string
-=======
 import os
->>>>>>> d1ec9eaa
 import hashlib
 import os.path
 import subprocess
@@ -53,8 +50,6 @@
     return "PUNCH_L" + file_level + "_" + type_code + obscode + "_" + date_string + "_v" + file_version
 
 
-<<<<<<< HEAD
-
 class DefaultFormatter(string.Formatter):
     """A formatter that doesn't fail if a keyword is missing. Used for quicklook."""
 
@@ -64,7 +59,8 @@
             return super().get_field(field_name, args, kwargs)
         except (KeyError, AttributeError, IndexError):
             return "{" + field_name + "}", ()
-=======
+
+
 def _header_to_xml(header: Header) -> et.Element:
     """
     Convert image header metadata into an XML Tree that can be inserted into a JPEG2000 file header.
@@ -96,7 +92,6 @@
     tree = et.ElementTree(meta)
     return jp2box.XMLBox(xml=tree)
 
->>>>>>> d1ec9eaa
 
 def write_ndcube_to_quicklook(cube: NDCube,
                               filename: str,
